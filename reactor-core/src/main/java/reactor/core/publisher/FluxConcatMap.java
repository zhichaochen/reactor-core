/*
 * Copyright (c) 2011-2018 Pivotal Software Inc, All Rights Reserved.
 *
 * Licensed under the Apache License, Version 2.0 (the "License");
 * you may not use this file except in compliance with the License.
 * You may obtain a copy of the License at
 *
 *       https://www.apache.org/licenses/LICENSE-2.0
 *
 * Unless required by applicable law or agreed to in writing, software
 * distributed under the License is distributed on an "AS IS" BASIS,
 * WITHOUT WARRANTIES OR CONDITIONS OF ANY KIND, either express or implied.
 * See the License for the specific language governing permissions and
 * limitations under the License.
 */
package reactor.core.publisher;

import java.util.Objects;
import java.util.Queue;
import java.util.concurrent.Callable;
import java.util.concurrent.atomic.AtomicIntegerFieldUpdater;
import java.util.concurrent.atomic.AtomicReferenceFieldUpdater;
import java.util.function.Function;
import java.util.function.Supplier;

import org.reactivestreams.Publisher;
import org.reactivestreams.Subscriber;
import org.reactivestreams.Subscription;
import reactor.core.CoreSubscriber;
import reactor.core.Exceptions;
import reactor.core.Fuseable;
import reactor.util.annotation.Nullable;
import reactor.util.context.Context;

import static reactor.core.Exceptions.TERMINATED;

/**
 * Maps each upstream value into a Publisher and concatenates them into one
 * sequence of items.
 *
 * @param <T> the source value type
 * @param <R> the output value type
 *
 * @see <a href="https://github.com/reactor/reactive-streams-commons">Reactive-Streams-Commons</a>
 */
final class FluxConcatMap<T, R> extends InternalFluxOperator<T, R> {

	final Function<? super T, ? extends Publisher<? extends R>> mapper;

	final Supplier<? extends Queue<T>> queueSupplier;

	final int prefetch;

	final ErrorMode errorMode;

	/**
	 * Indicates when an error from the main source should be reported.
	 */
	enum ErrorMode {
		/**
		 * Report the error immediately, cancelling the active inner source.
		 */
		IMMEDIATE, /**
		 * Report error after an inner source terminated.
		 */
		BOUNDARY, /**
		 * Report the error after all sources terminated.
		 */
		END
	}

	static <T, R> CoreSubscriber<T> subscriber(CoreSubscriber<? super R> s,
			Function<? super T, ? extends Publisher<? extends R>> mapper,
			Supplier<? extends Queue<T>> queueSupplier,
			int prefetch, ErrorMode errorMode) {
		switch (errorMode) {
			case BOUNDARY:
				return new ConcatMapDelayed<>(s,
						mapper,
						queueSupplier,
						prefetch,
						false);
			case END:
				return new ConcatMapDelayed<>(s,
						mapper,
						queueSupplier,
						prefetch,
						true);
			default:
				return new ConcatMapImmediate<>(s, mapper, queueSupplier, prefetch);
		}
	}

	FluxConcatMap(Flux<? extends T> source,
			Function<? super T, ? extends Publisher<? extends R>> mapper,
			Supplier<? extends Queue<T>> queueSupplier,
			int prefetch,
			ErrorMode errorMode) {
		super(source);
		if (prefetch <= 0) {
			throw new IllegalArgumentException("prefetch > 0 required but it was " + prefetch);
		}
		this.mapper = Objects.requireNonNull(mapper, "mapper");
		this.queueSupplier = Objects.requireNonNull(queueSupplier, "queueSupplier");
		this.prefetch = prefetch;
		this.errorMode = Objects.requireNonNull(errorMode, "errorMode");
	}

	@Override
	public int getPrefetch() {
		return prefetch;
	}

	@Override
	public CoreSubscriber<? super T> subscribeOrReturn(CoreSubscriber<? super R> actual) {
		if (FluxFlatMap.trySubscribeScalarMap(source, actual, mapper, false, true)) {
			return null;
		}

		return subscriber(actual, mapper, queueSupplier, prefetch, errorMode);
	}

	static final class ConcatMapImmediate<T, R>
			implements FluxConcatMapSupport<T, R> {

		final CoreSubscriber<? super R> actual;
		final Context ctx;

		final ConcatMapInner<R> inner;

		final Function<? super T, ? extends Publisher<? extends R>> mapper;

		final Supplier<? extends Queue<T>> queueSupplier;

		final int prefetch;

		final int limit;

		Subscription s;

		int consumed;

		volatile Queue<T> queue;

		volatile boolean done;

		volatile boolean cancelled;

		volatile Throwable error;
		@SuppressWarnings("rawtypes")
		static final AtomicReferenceFieldUpdater<ConcatMapImmediate, Throwable> ERROR =
				AtomicReferenceFieldUpdater.newUpdater(ConcatMapImmediate.class,
						Throwable.class,
						"error");

		volatile boolean active;

		volatile int wip;
		@SuppressWarnings("rawtypes")
		static final AtomicIntegerFieldUpdater<ConcatMapImmediate> WIP =
				AtomicIntegerFieldUpdater.newUpdater(ConcatMapImmediate.class, "wip");

		volatile int guard;
		@SuppressWarnings("rawtypes")
		static final AtomicIntegerFieldUpdater<ConcatMapImmediate> GUARD =
				AtomicIntegerFieldUpdater.newUpdater(ConcatMapImmediate.class, "guard");

		int sourceMode;

		ConcatMapImmediate(CoreSubscriber<? super R> actual,
				Function<? super T, ? extends Publisher<? extends R>> mapper,
				Supplier<? extends Queue<T>> queueSupplier, int prefetch) {
			this.actual = actual;
			this.ctx = actual.currentContext();
			this.mapper = mapper;
			this.queueSupplier = queueSupplier;
			this.prefetch = prefetch;
			this.limit = Operators.unboundedOrLimit(prefetch);
			this.inner = new ConcatMapInner<>(this);
		}

		@Override
		@Nullable
		public Object scanUnsafe(Attr key) {
			if (key == Attr.PARENT) return s;
			if (key == Attr.TERMINATED) return done || error == TERMINATED;
			if (key == Attr.CANCELLED) return cancelled;
			if (key == Attr.PREFETCH) return prefetch;
			if (key == Attr.BUFFERED) return queue != null ? queue.size() : 0;
			if (key == Attr.ERROR) return error;

			return FluxConcatMapSupport.super.scanUnsafe(key);
		}

		@Override
		public void onSubscribe(Subscription s) {
			if (Operators.validate(this.s, s)) {
				this.s = s;

				if (s instanceof Fuseable.QueueSubscription) {
					@SuppressWarnings("unchecked") Fuseable.QueueSubscription<T> f =
							(Fuseable.QueueSubscription<T>) s;
					int m = f.requestFusion(Fuseable.ANY | Fuseable.THREAD_BARRIER);
					if (m == Fuseable.SYNC) {
						sourceMode = Fuseable.SYNC;
						queue = f;
						done = true;

						actual.onSubscribe(this);

						drain();
						return;
					}
					else if (m == Fuseable.ASYNC) {
						sourceMode = Fuseable.ASYNC;
						queue = f;
					}
					else {
						queue = queueSupplier.get();
					}
				}
				else {
					queue = queueSupplier.get();
				}

				actual.onSubscribe(this);

				s.request(Operators.unboundedOrPrefetch(prefetch));
			}
		}

		@Override
		public void onNext(T t) {
			if (sourceMode == Fuseable.ASYNC) {
				drain();
			}
			else if (!queue.offer(t)) {
				onError(Operators.onOperatorError(s, Exceptions.failWithOverflow(Exceptions.BACKPRESSURE_ERROR_QUEUE_FULL), t,
						this.ctx));
				Operators.onDiscard(t, this.ctx);
			}
			else {
				drain();
			}
		}

		@Override
		public void onError(Throwable t) {
			if (Exceptions.addThrowable(ERROR, this, t)) {
				inner.cancel();

				if (GUARD.getAndIncrement(this) == 0) {
					t = Exceptions.terminate(ERROR, this);
					if (t != TERMINATED) {
						actual.onError(t);
						Operators.onDiscardQueueWithClear(queue, this.ctx, null);
					}
				}
			}
			else {
				Operators.onErrorDropped(t, this.ctx);
			}
		}

		@Override
		public void onComplete() {
			done = true;
			drain();
		}

		@Override
		public void innerNext(R value) {
			if (guard == 0 && GUARD.compareAndSet(this, 0, 1)) {
				actual.onNext(value);
				if (GUARD.compareAndSet(this, 1, 0)) {
					return;
				}
				Throwable e = Exceptions.terminate(ERROR, this);
				if (e != TERMINATED) {
					actual.onError(e);
				}
			}
		}

		@Override
		public void innerComplete() {
			active = false;
			drain();
		}

		@Override
		public void innerError(Throwable e) {
			e = Operators.onNextInnerError(e, currentContext(), s);
			if(e != null) {
				if (Exceptions.addThrowable(ERROR, this, e)) {
					s.cancel();

					if (GUARD.getAndIncrement(this) == 0) {
						e = Exceptions.terminate(ERROR, this);
						if (e != TERMINATED) {
							actual.onError(e);
						}
					}
				}
				else {
					Operators.onErrorDropped(e, this.ctx);
				}
			}
			else {
				active = false;
				drain();
			}
		}

		@Override
		public CoreSubscriber<? super R> actual() {
			return actual;
		}

		@Override
		public void request(long n) {
			inner.request(n);
		}

		@Override
		public void cancel() {
			if (!cancelled) {
				cancelled = true;

				inner.cancel();
				s.cancel();
				Operators.onDiscardQueueWithClear(queue, this.ctx, null);
			}
		}

		void drain() {
			if (WIP.getAndIncrement(this) == 0) {
				for (; ; ) {
					if (cancelled) {
						return;
					}

					if (!active) {
						boolean d = done;

						T v;

						try {
							v = queue.poll();
						}
						catch (Throwable e) {
							actual.onError(Operators.onOperatorError(s, e, this.ctx));
							return;
						}

						boolean empty = v == null;

						if (d && empty) {
							actual.onComplete();
							return;
						}

						if (!empty) {
							Publisher<? extends R> p;

							try {
								p = Objects.requireNonNull(mapper.apply(v),
								"The mapper returned a null Publisher");
							}
							catch (Throwable e) {
								Operators.onDiscard(v, this.ctx);
								Throwable e_ = Operators.onNextError(v, e, this.ctx, s);
								if (e_ != null) {
									actual.onError(Operators.onOperatorError(s, e, v,
											this.ctx));
									return;
								}
								else {
									continue;
								}
							}

							if (sourceMode != Fuseable.SYNC) {
								int c = consumed + 1;
								if (c == limit) {
									consumed = 0;
									s.request(c);
								}
								else {
									consumed = c;
								}
							}

							if (p instanceof Callable) {
								@SuppressWarnings("unchecked") Callable<R> callable =
										(Callable<R>) p;

								R vr;

								try {
									vr = callable.call();
								}
								catch (Throwable e) {
									Throwable e_ = Operators.onNextError(v, e, this.ctx, s);
									if (e_ != null) {
										actual.onError(Operators.onOperatorError(s, e, v,
												this.ctx));
										return;
									}
									else {
										continue;
									}
								}

								if (vr == null) {
									continue;
								}

								if (inner.isUnbounded()) {
									if (guard == 0 && GUARD.compareAndSet(this, 0, 1)) {
										actual.onNext(vr);
										if (!GUARD.compareAndSet(this, 1, 0)) {
											Throwable e =
													Exceptions.terminate(ERROR, this);
											if (e != TERMINATED) {
												actual.onError(e);
											}
											return;
										}
									}
									continue;
								}
								else {
									active = true;
									inner.set(new WeakScalarSubscription<>(vr, inner));
								}

							}
							else {
								active = true;
								p.subscribe(inner);
							}
						}
					}
					if (WIP.decrementAndGet(this) == 0) {
						break;
					}
				}
			}
		}
	}

	static final class WeakScalarSubscription<T> implements Subscription {

		final CoreSubscriber<? super T> actual;
		final T                     value;
		boolean once;

		WeakScalarSubscription(T value, CoreSubscriber<? super T> actual) {
			this.value = value;
			this.actual = actual;
		}

		@Override
		public void request(long n) {
			if (n > 0 && !once) {
				once = true;
				Subscriber<? super T> a = actual;
				a.onNext(value);
				a.onComplete();
			}
		}

		@Override
		public void cancel() {
			Operators.onDiscard(value, actual.currentContext());
		}
	}

	static final class ConcatMapDelayed<T, R>
			implements FluxConcatMapSupport<T, R> {

		final CoreSubscriber<? super R> actual;

		final ConcatMapInner<R> inner;

		final Function<? super T, ? extends Publisher<? extends R>> mapper;

		final Supplier<? extends Queue<T>> queueSupplier;

		final int prefetch;

		final int limit;

		final boolean veryEnd;

		Subscription s;

		int consumed;

		volatile Queue<T> queue;

		volatile boolean done;

		volatile boolean cancelled;

		volatile Throwable error;
		@SuppressWarnings("rawtypes")
		static final AtomicReferenceFieldUpdater<ConcatMapDelayed, Throwable> ERROR =
				AtomicReferenceFieldUpdater.newUpdater(ConcatMapDelayed.class,
						Throwable.class,
						"error");

		volatile boolean active;

		volatile int wip;
		@SuppressWarnings("rawtypes")
		static final AtomicIntegerFieldUpdater<ConcatMapDelayed> WIP =
				AtomicIntegerFieldUpdater.newUpdater(ConcatMapDelayed.class, "wip");

		int sourceMode;

		ConcatMapDelayed(CoreSubscriber<? super R> actual,
				Function<? super T, ? extends Publisher<? extends R>> mapper,
				Supplier<? extends Queue<T>> queueSupplier,
				int prefetch, boolean veryEnd) {
			this.actual = actual;
			this.mapper = mapper;
			this.queueSupplier = queueSupplier;
			this.prefetch = prefetch;
			this.limit = Operators.unboundedOrLimit(prefetch);
			this.veryEnd = veryEnd;
			this.inner = new ConcatMapInner<>(this);
		}

		@Override
		public CoreSubscriber<? super R> actual() {
			return actual;
		}

		@Override
		@Nullable
		public Object scanUnsafe(Attr key) {
			if (key == Attr.PARENT) return s;
			if (key == Attr.TERMINATED) return done;
			if (key == Attr.CANCELLED) return cancelled;
			if (key == Attr.PREFETCH) return prefetch;
			if (key == Attr.BUFFERED) return queue != null ? queue.size() : 0;
			if (key == Attr.ERROR) return error;
			if (key == Attr.DELAY_ERROR) return true;

			return FluxConcatMapSupport.super.scanUnsafe(key);
		}

		@Override
		public void onSubscribe(Subscription s) {
			if (Operators.validate(this.s, s)) {
				this.s = s;

				if (s instanceof Fuseable.QueueSubscription) {
					@SuppressWarnings("unchecked") Fuseable.QueueSubscription<T> f =
							(Fuseable.QueueSubscription<T>) s;

					int m = f.requestFusion(Fuseable.ANY | Fuseable.THREAD_BARRIER);

					if (m == Fuseable.SYNC) {
						sourceMode = Fuseable.SYNC;
						queue = f;
						done = true;

						actual.onSubscribe(this);

						drain();
						return;
					}
					else if (m == Fuseable.ASYNC) {
						sourceMode = Fuseable.ASYNC;
						queue = f;
					}
					else {
						queue = queueSupplier.get();
					}
				}
				else {
					queue = queueSupplier.get();
				}

				actual.onSubscribe(this);

				s.request(Operators.unboundedOrPrefetch(prefetch));
			}
		}

		@Override
		public void onNext(T t) {
			if (sourceMode == Fuseable.ASYNC) {
				drain();
			}
			else if (!queue.offer(t)) {
				Context ctx = actual.currentContext();
				onError(Operators.onOperatorError(s, Exceptions.failWithOverflow(Exceptions.BACKPRESSURE_ERROR_QUEUE_FULL), t,
						ctx));
				Operators.onDiscard(t, ctx);
			}
			else {
				drain();
			}
		}

		@Override
		public void onError(Throwable t) {
			if (Exceptions.addThrowable(ERROR, this, t)) {
				done = true;
				drain();
			}
			else {
				Operators.onErrorDropped(t, actual.currentContext());
			}
		}

		@Override
		public void onComplete() {
			done = true;
			drain();
		}

		@Override
		public void innerNext(R value) {
			actual.onNext(value);
		}

		@Override
		public void innerComplete() {
			active = false;
			drain();
		}

		@Override
		public void innerError(Throwable e) {
			e = Operators.onNextInnerError(e, currentContext(), s);
			if(e != null) {
				if (Exceptions.addThrowable(ERROR, this, e)) {
					if (!veryEnd) {
						s.cancel();
						done = true;
					}
					active = false;
					drain();
				}
				else {
					Operators.onErrorDropped(e, actual.currentContext());
				}
			}
			else {
				active = false;
			}
		}

		@Override
		public void request(long n) {
			inner.request(n);
		}

		@Override
		public void cancel() {
			if (!cancelled) {
				cancelled = true;

				inner.cancel();
				s.cancel();
				Operators.onDiscardQueueWithClear(queue, actual.currentContext(), null);
			}
		}

		void drain() {
			if (WIP.getAndIncrement(this) == 0) {
				Context ctx = null;
				for (; ; ) {
					if (cancelled) {
						return;
					}

					if (!active) {

						boolean d = done;

						if (d && !veryEnd) {
							Throwable ex = error;
							if (ex != null) {
								ex = Exceptions.terminate(ERROR, this);
								if (ex != TERMINATED) {
									actual.onError(ex);
								}
								return;
							}
						}

						T v;

						try {
							v = queue.poll();
						}
						catch (Throwable e) {
							actual.onError(Operators.onOperatorError(s, e, actual.currentContext()));
							return;
						}

						boolean empty = v == null;

						if (d && empty) {
							Throwable ex = Exceptions.terminate(ERROR, this);
							if (ex != null && ex != TERMINATED) {
								actual.onError(ex);
							}
							else {
								actual.onComplete();
							}
							return;
						}

						if (!empty) {
							Publisher<? extends R> p;

							try {
								p = Objects.requireNonNull(mapper.apply(v),
										"The mapper returned a null Publisher");
							}
							catch (Throwable e) {
								if (ctx == null) {
									ctx = actual.currentContext();
								}
								Operators.onDiscard(v, ctx);
								Throwable e_ = Operators.onNextError(v, e, ctx, s);
								if (e_ != null) {
									actual.onError(Operators.onOperatorError(s, e, v, ctx));
									return;
								}
								else {
									continue;
								}
							}

							if (sourceMode != Fuseable.SYNC) {
								int c = consumed + 1;
								if (c == limit) {
									consumed = 0;
									s.request(c);
								}
								else {
									consumed = c;
								}
							}

							if (p instanceof Callable) {
								@SuppressWarnings("unchecked") Callable<R> supplier =
										(Callable<R>) p;

								R vr;

								try {
									vr = supplier.call();
								}
								catch (Throwable e) {
									//does the strategy apply? if so, short-circuit the delayError. In any case, don't cancel
<<<<<<< HEAD
									if (ctx == null) {
										ctx = actual.currentContext();
									}
									Throwable e_ = Operators.onNextPollError(v, e, ctx);
=======
									Throwable e_ = Operators.onNextError(v, e,
											this.ctx);
>>>>>>> b220eb8b
									if (e_ == null) {
										continue;
									}
									//now if error mode strategy doesn't apply, let delayError play
									if (veryEnd && Exceptions.addThrowable(ERROR, this, e_)) {
										continue;
									}
									else {
<<<<<<< HEAD
										actual.onError(Operators.onOperatorError(s, e, v, ctx));
=======
										actual.onError(Operators.onOperatorError(s, e_, v,
												this.ctx));
>>>>>>> b220eb8b
										return;
									}
								}

								if (vr == null) {
									continue;
								}

								if (inner.isUnbounded()) {
									actual.onNext(vr);
									continue;
								}
								else {
									active = true;
									inner.set(new WeakScalarSubscription<>(vr, inner));
								}
							}
							else {
								active = true;
								p.subscribe(inner);
							}
						}
					}
					if (WIP.decrementAndGet(this) == 0) {
						break;
					}
				}
			}
		}
	}

	/**
	 * @param <I> input type consumed by the InnerOperator
	 * @param <T> output type, as forwarded by the inner this helper supports
	 */
	interface FluxConcatMapSupport<I, T> extends InnerOperator<I, T> {

		void innerNext(T value);

		void innerComplete();

		void innerError(Throwable e);
	}

	static final class ConcatMapInner<R>
			extends Operators.MultiSubscriptionSubscriber<R, R> {

		final FluxConcatMapSupport<?, R> parent;

		long produced;

		ConcatMapInner(FluxConcatMapSupport<?, R> parent) {
			super(Operators.emptySubscriber());
			this.parent = parent;
		}

		@Override
		public Context currentContext() {
			return parent.currentContext();
		}

		@Nullable
		@Override
		public Object scanUnsafe(Attr key) {
			if (key == Attr.ACTUAL) return parent;

			return super.scanUnsafe(key);
		}

		@Override
		public void onNext(R t) {
			produced++;

			parent.innerNext(t);
		}

		@Override
		public void onError(Throwable t) {
			long p = produced;

			if (p != 0L) {
				produced = 0L;
				produced(p);
			}

			parent.innerError(t);
		}

		@Override
		public void onComplete() {
			long p = produced;

			if (p != 0L) {
				produced = 0L;
				produced(p);
			}

			parent.innerComplete();
		}
	}
}<|MERGE_RESOLUTION|>--- conflicted
+++ resolved
@@ -762,15 +762,10 @@
 								}
 								catch (Throwable e) {
 									//does the strategy apply? if so, short-circuit the delayError. In any case, don't cancel
-<<<<<<< HEAD
 									if (ctx == null) {
 										ctx = actual.currentContext();
 									}
-									Throwable e_ = Operators.onNextPollError(v, e, ctx);
-=======
-									Throwable e_ = Operators.onNextError(v, e,
-											this.ctx);
->>>>>>> b220eb8b
+									Throwable e_ = Operators.onNextError(v, e, ctx);
 									if (e_ == null) {
 										continue;
 									}
@@ -779,12 +774,7 @@
 										continue;
 									}
 									else {
-<<<<<<< HEAD
-										actual.onError(Operators.onOperatorError(s, e, v, ctx));
-=======
-										actual.onError(Operators.onOperatorError(s, e_, v,
-												this.ctx));
->>>>>>> b220eb8b
+										actual.onError(Operators.onOperatorError(s, e_, v, ctx));
 										return;
 									}
 								}
